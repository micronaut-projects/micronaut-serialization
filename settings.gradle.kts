pluginManagement {
    repositories {
        gradlePluginPortal()
        mavenCentral()
    }
}

plugins {
<<<<<<< HEAD
    id("io.micronaut.build.shared.settings") version "6.6.0"
=======
    id("io.micronaut.build.shared.settings") version "6.5.7"
>>>>>>> 45bc1444
}

enableFeaturePreview("TYPESAFE_PROJECT_ACCESSORS")

rootProject.name = "serde-parent"

include("serde-bom")
include("serde-processor")
include("serde-api")
include("serde-jackson")
include("serde-jsonp")
include("serde-support")
include("serde-bson")
include("serde-tck")
include("serde-tck-tests")
include("serde-oracle-jdbc-json")

include("doc-examples:example-bson-java")
include("doc-examples:example-groovy")
include("doc-examples:example-java")
include("doc-examples:example-jsonb-java")
include("doc-examples:example-kotlin")
include("doc-examples:example-kotlin-ksp")

include("benchmarks")

include("test-suite-tck-jackson-databind")
include("test-suite-tck-serde")

val micronautVersion = providers.gradleProperty("micronautVersion")

configure<io.micronaut.build.MicronautBuildSettingsExtension> {
    useStandardizedProjectNames.set(true)
    importMicronautCatalog()
    importMicronautCatalog("micronaut-reactor")
}<|MERGE_RESOLUTION|>--- conflicted
+++ resolved
@@ -6,11 +6,7 @@
 }
 
 plugins {
-<<<<<<< HEAD
     id("io.micronaut.build.shared.settings") version "6.6.0"
-=======
-    id("io.micronaut.build.shared.settings") version "6.5.7"
->>>>>>> 45bc1444
 }
 
 enableFeaturePreview("TYPESAFE_PROJECT_ACCESSORS")
