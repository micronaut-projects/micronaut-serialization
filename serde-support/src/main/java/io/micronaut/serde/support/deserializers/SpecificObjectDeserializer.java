/*
 * Copyright 2017-2021 original authors
 *
 * Licensed under the Apache License, Version 2.0 (the "License");
 * you may not use this file except in compliance with the License.
 * You may obtain a copy of the License at
 *
 * https://www.apache.org/licenses/LICENSE-2.0
 *
 * Unless required by applicable law or agreed to in writing, software
 * distributed under the License is distributed on an "AS IS" BASIS,
 * WITHOUT WARRANTIES OR CONDITIONS OF ANY KIND, either express or implied.
 * See the License for the specific language governing permissions and
 * limitations under the License.
 */
package io.micronaut.serde.support.deserializers;

import io.micronaut.core.annotation.NonNull;
import io.micronaut.core.annotation.Nullable;
import io.micronaut.core.reflect.exception.InstantiationException;
import io.micronaut.core.type.Argument;
import io.micronaut.core.util.ArrayUtils;
import io.micronaut.serde.Decoder;
import io.micronaut.serde.Deserializer;
import io.micronaut.serde.UpdatingDeserializer;
import io.micronaut.serde.config.annotation.SerdeConfig;
import io.micronaut.serde.exceptions.InvalidFormatException;
import io.micronaut.serde.exceptions.InvalidPropertyFormatException;
import io.micronaut.serde.exceptions.SerdeException;
import io.micronaut.serde.reference.PropertyReference;

import java.io.IOException;
import java.util.Iterator;
import java.util.LinkedHashMap;
import java.util.Map;
import java.util.NoSuchElementException;

/**
 * Implementation for deserialization of objects that uses introspection metadata.
 *
 * @author graemerocher
 * @since 1.0.0
 */
class SpecificObjectDeserializer implements Deserializer<Object>, UpdatingDeserializer<Object> {
    private static final String PREFIX_UNABLE_TO_DESERIALIZE_TYPE = "Unable to deserialize type [";
    private final boolean ignoreUnknown;
    private final DeserBean<? super Object> deserBean;

    public SpecificObjectDeserializer(boolean ignoreUnknown, DeserBean<? super Object> deserBean) {
        this.ignoreUnknown = ignoreUnknown && deserBean.ignoreUnknown;
        this.deserBean = deserBean;
    }

    @Override
    public Object deserialize(Decoder decoder, DecoderContext decoderContext, Argument<? super Object> type)
            throws IOException {
        if (decoder.decodeNull()) {
            return null;
        }

        deserBean.initialize(decoderContext);
        DeserBean<? super Object> db = this.deserBean;
        Class<? super Object> objectType = db.introspection.getBeanType();

        if (db.delegating) {
            if (db.creatorParams != null) {
                final PropertiesBag<Object>.Consumer creatorParams = db.creatorParams.newConsumer();
                final DeserBean.DerProperty<Object, Object> creator = creatorParams.getNotConsumed().iterator().next();
                final Object val = deserializeValue(decoderContext, decoder, creator, creator.argument, null);
                return db.introspection.instantiate(val);
            } else {
                throw new IllegalStateException("At least one creator parameter expected");
            }
        } else {

            PropertiesBag<Object>.Consumer readProperties = db.readProperties != null ? db.readProperties.newConsumer() : null;
            boolean hasProperties = readProperties != null;

            Decoder objectDecoder = decoder.decodeObject(type);
            TokenBuffer tokenBuffer = null;
            AnyValues<Object> anyValues = db.anySetter != null ? new AnyValues<>(db.anySetter) : null;
            Object obj;

<<<<<<< HEAD
            if (db instanceof SubtypedDeserBean) {
=======
            if (db instanceof SubtypedDeserBean subtypedDeserBean) {
>>>>>>> 5b3f3f63
                // subtyped binding required
                SubtypedDeserBean parent = subtypedDeserBean;
                final String defaultImpl = subtypedDeserBean.defaultImpl;
                final String discriminatorName = subtypedDeserBean.discriminatorName;
                final Map<String, DeserBean<?>> subtypes = subtypedDeserBean.subtypes;
                final SerdeConfig.SerSubtyped.DiscriminatorType discriminatorType = subtypedDeserBean.discriminatorType;
                if (discriminatorType == SerdeConfig.SerSubtyped.DiscriminatorType.PROPERTY) {
                    while (true) {
                        final String key = objectDecoder.decodeKey();
                        if (key == null) {
                            break;
                        }

                        if (key.equals(discriminatorName)) {
                            if (!objectDecoder.decodeNull()) {
                                final String subtypeName = objectDecoder.decodeString();
                                final DeserBean<?> subtypeDeser = subtypes.get(subtypeName);
                                if (subtypeDeser != null) {
                                    //noinspection unchecked
                                    db = (DeserBean<? super Object>) subtypeDeser;
                                    db.initialize(decoderContext);
                                    //noinspection unchecked
                                    objectType = (Class<? super Object>) subtypeDeser.introspection.getBeanType();
                                    readProperties = db.readProperties != null ? db.readProperties.newConsumer() : null;
                                    hasProperties = readProperties != null;
                                    anyValues = db.anySetter != null ? new AnyValues<>(db.anySetter) : null;
                                }
                            }
                            break;
                        } else {
                            tokenBuffer = initTokenBuffer(tokenBuffer, objectDecoder, key);
                        }
                    }

                } else {
                    while (true) {
                        final String key = objectDecoder.decodeKey();
                        if (key == null) {
                            break;
                        }

                        final DeserBean<?> subtypeBean = subtypes.get(key);
                        if (subtypeBean != null) {
                            if (!objectDecoder.decodeNull()) {
                                objectDecoder = objectDecoder.decodeObject(type);
                                db = (DeserBean<? super Object>) subtypeBean;
                                db.initialize(decoderContext);
                                //noinspection unchecked
                                objectType = (Class<? super Object>) subtypeBean.introspection.getBeanType();
                                readProperties = db.readProperties != null ? db.readProperties.newConsumer() : null;
                                hasProperties = readProperties != null;
                            }

                            break;
                        } else {
                            if (anyValues != null) {
                                tokenBuffer = initTokenBuffer(tokenBuffer, objectDecoder, key);
                            } else {
                                objectDecoder.skipValue();
                            }
                        }
                    }
                }

                if (defaultImpl != null && parent == db) {
                    @SuppressWarnings("unchecked")
                    DeserBean<? super Object> defaultSubType = (DeserBean<? super Object>) subtypes.get(defaultImpl);
                    if (defaultSubType != null) {
                        db = defaultSubType;
                        db.initialize(decoderContext);
                        objectType = defaultSubType.introspection.getBeanType();
                        readProperties = db.readProperties != null ? db.readProperties.newConsumer() : null;
                        hasProperties = readProperties != null;

                    }
                }

            }

            if (db.creatorParams != null) {
                final PropertiesBag<Object>.Consumer creatorParameters = db.creatorParams.newConsumer();
                int creatorSize = db.creatorSize;
                Object[] params = new Object[creatorSize];
                PropertyBuffer buffer = initFromTokenBuffer(
                        tokenBuffer,
                        creatorParameters,
                        readProperties,
                        anyValues,
                        decoderContext
                );

                while (true) {
                    final String prop = objectDecoder.decodeKey();
                    if (prop == null) {
                        break;
                    }
                    final DeserBean.DerProperty<? super Object, ?> sp = creatorParameters.findNotConsumed(prop);
                    if (sp != null) {
                        if (sp.views != null && !decoderContext.hasView(sp.views)) {
                            creatorParameters.consume(prop);
                            objectDecoder.skipValue();
                            continue;
                        }
                        @SuppressWarnings("unchecked") final Argument<Object> propertyType = (Argument<Object>) sp.argument;
                        final Object val = deserializeValue(decoderContext, objectDecoder, sp, propertyType, null);
                        if (val == null) {
                            // Skip consume
                            continue;
                        }
                        creatorParameters.consume(prop);
                        if (sp.instrospection.getBeanType() == objectType) {
                            params[sp.index] = val;
                            if (hasProperties && readProperties.isNotConsumed(prop)) {
                                // will need binding to properties as well
                                buffer = initBuffer(buffer, sp, prop, val);
                            }
                        } else {
                            buffer = initBuffer(buffer, sp, prop, val);
                        }
                        if (creatorParameters.isAllConsumed()) {
                            break;
                        }
                    } else if (hasProperties) {
                        final DeserBean.DerProperty<? super Object, ?> rp = readProperties.findNotConsumed(prop);
                        if (rp != null) {
                            if (rp.managedRef != null) {
                                tokenBuffer = initTokenBuffer(tokenBuffer, objectDecoder, prop);
                            } else {
                                @SuppressWarnings("unchecked") final Argument<Object> argument = (Argument<Object>) rp.argument;
                                final Object val = deserializeValue(decoderContext, objectDecoder, rp, argument, null);
                                buffer = initBuffer(buffer, rp, prop, val);
                            }
                        } else {
                            skipOrSetAny(
                                    decoderContext,
                                    objectDecoder,
                                    prop,
                                    anyValues,
                                    ignoreUnknown,
                                    type
                            );
                        }
                    } else {
                        skipOrSetAny(
                                decoderContext,
                                objectDecoder,
                                prop,
                                anyValues,
                                ignoreUnknown,
                                type
                        );
                    }
                }

                if (buffer != null && !creatorParameters.isAllConsumed()) {
                    for (PropertyBuffer propertyBuffer : buffer) {
                        final DeserBean.DerProperty<? super Object, ?> derProperty = creatorParameters.consume(propertyBuffer.name);
                        if (derProperty != null) {
                            propertyBuffer.set(
                                    params,
                                    decoderContext
                            );
                        }
                    }
                }

                if (!creatorParameters.isAllConsumed()) {
                    // set unsatisfied parameters to defaults or fail
                    for (DeserBean.DerProperty<? super Object, ?> sp : creatorParameters.getNotConsumed()) {
                        if (sp.backRef != null) {
                            final PropertyReference<? super Object, ?> ref = decoderContext.resolveReference(
                                    new PropertyReference<>(
                                            sp.backRef,
                                            sp.instrospection,
                                            sp.argument,
                                            null
                                    )
                            );
                            if (ref != null) {
                                final Object o = ref.getReference();
                                if (o == null) {
                                    sp.setDefault(decoderContext, params);
                                } else {
                                    params[sp.index] = o;
                                }
                                continue;
                            }
                        }
                        if (sp.unwrapped != null && buffer != null) {
                            final Object o = materializeFromBuffer(sp, buffer, decoderContext);
                            if (o == null) {
                                sp.setDefault(decoderContext, params);
                            } else {
                                params[sp.index] = o;
                            }
                        } else {
                            if (sp.isAnySetter && anyValues != null) {
                                anyValues.bind(params);
                                anyValues = null;
                            } else {
                                sp.setDefault(decoderContext, params);
                            }
                        }
                    }
                }

                try {
                    obj = db.introspection.instantiate(params);
                } catch (InstantiationException e) {
                    throw new SerdeException(PREFIX_UNABLE_TO_DESERIALIZE_TYPE + type + "]: " + e.getMessage(), e);
                }
                if (hasProperties) {
                    if (buffer != null) {
                        processPropertyBuffer(decoderContext, objectType, readProperties, obj, buffer);
                    }
                    if (tokenBuffer != null) {
                        buffer = initFromTokenBuffer(tokenBuffer, creatorParameters, readProperties, anyValues, decoderContext);
                        if (buffer != null) {
                            processPropertyBuffer(decoderContext, objectType, readProperties, obj, buffer);
                        }
                    }
                    if (!readProperties.isAllConsumed()) {
                        // more properties still to be read
                        buffer = decodeProperties(
                                db,
                                decoderContext,
                                obj,
                                objectDecoder,
                                readProperties,
                                db.unwrappedProperties,
                                buffer,
                                anyValues,
                                ignoreUnknown,
                                type
                        );
                    }

                    applyDefaultValuesOrFail(
                            obj,
                            readProperties,
                            db.unwrappedProperties,
                            buffer,
                            decoderContext
                    );
                }
            } else {
                try {
                    obj = db.introspection.instantiate();
                } catch (InstantiationException e) {
                    throw new SerdeException(PREFIX_UNABLE_TO_DESERIALIZE_TYPE + type + "]: " + e.getMessage(), e);
                }
                if (hasProperties) {
                    final PropertyBuffer existingBuffer = initFromTokenBuffer(
                            tokenBuffer,
                            null,
                            readProperties,
                            anyValues,
                            decoderContext);
                    final PropertyBuffer propertyBuffer = decodeProperties(db,
                            decoderContext,
                                                                           obj,
                                                                           objectDecoder,
                                                                           readProperties,
                                                                           db.unwrappedProperties,
                                                                           existingBuffer,
                                                                           anyValues,
                                                                           ignoreUnknown,
                            type);
                    // the property buffer will be non-null if there were any unwrapped
                    // properties in which case we need to go through and materialize unwrapped
                    // from the buffer
                    applyDefaultValuesOrFail(
                            obj,
                            readProperties,
                            db.unwrappedProperties,
                            propertyBuffer,
                            decoderContext
                    );
                } else if (anyValues != null && tokenBuffer != null) {
                    for (TokenBuffer buffer : tokenBuffer) {
                        anyValues.handle(
                                buffer.name,
                                buffer.decoder,
                                decoderContext
                        );
                    }
                }
            }
            // finish up
            finalizeObjectDecoder(decoderContext, type, ignoreUnknown, objectDecoder, anyValues, obj);

            return obj;
        }
    }

    private void processPropertyBuffer(DecoderContext decoderContext,
                           Class<? super Object> objectType,
                           PropertiesBag<Object>.Consumer readProperties,
                           Object obj,
                           PropertyBuffer buffer) throws IOException {
        for (PropertyBuffer propertyBuffer : buffer) {
            final DeserBean.DerProperty<? super Object, ?> derProperty =
                    readProperties.consume(propertyBuffer.name);
            if (derProperty != null) {
                if (derProperty.instrospection.getBeanType() == objectType) {
                    propertyBuffer.set(obj, decoderContext);
                }
            }
        }
    }

    private Object deserializeValue(DecoderContext decoderContext,
                                    Decoder objectDecoder,
                                    DeserBean.DerProperty<? super Object, ?> derProperty,
                                    Argument<Object> propertyType,
                                    Object constructedBean)
            throws IOException {
        final Object val;
        final boolean hasRef = constructedBean != null && derProperty.managedRef != null;
        try {
            if (hasRef) {
                decoderContext.pushManagedRef(
                        new PropertyReference<>(
                                derProperty.managedRef,
                                derProperty.instrospection,
                                derProperty.argument,
                                constructedBean
                        )
                );
            }
            val = derProperty.deserializer.deserialize(
                    objectDecoder,
                    decoderContext,
                    propertyType
            );
        } catch (InvalidFormatException e) {
            throw new InvalidPropertyFormatException(
                    e,
                    propertyType
            );
        } finally {
            if (hasRef) {
                decoderContext.popManagedRef();
            }
        }
        return val;
    }

    private void finalizeObjectDecoder(DecoderContext decoderContext,
                           Argument<? super Object> type,
                           boolean ignoreUnknown,
                           Decoder objectDecoder,
                           AnyValues<Object> anyValues,
                           Object obj) throws IOException {
        while (true) {
            final String key = objectDecoder.decodeKey();
            if (key == null) {
                break;
            }
            skipOrSetAny(decoderContext, objectDecoder, key, anyValues, ignoreUnknown, type);
        }
        if (anyValues != null) {
            anyValues.bind(obj);
        }
        objectDecoder.finishStructure();
    }

    private TokenBuffer initTokenBuffer(TokenBuffer tokenBuffer, Decoder objectDecoder, String key) throws IOException {
        return tokenBuffer == null ? new TokenBuffer(
                key,
                objectDecoder.decodeBuffer(),
                null
        ) : tokenBuffer.next(key, objectDecoder.decodeBuffer());
    }

    private @Nullable PropertyBuffer initFromTokenBuffer(@Nullable TokenBuffer tokenBuffer,
                                                         @Nullable PropertiesBag<Object>.Consumer creatorParameters,
                                                         @Nullable PropertiesBag<Object>.Consumer readProperties,
                                                         @Nullable AnyValues<?> anyValues,
                                                         DecoderContext decoderContext) throws IOException {
        if (tokenBuffer != null) {
            PropertyBuffer propertyBuffer = null;
            for (TokenBuffer buffer : tokenBuffer) {
                final String n = buffer.name;
                if (creatorParameters != null && creatorParameters.isNotConsumed(n)) {
                    final DeserBean.DerProperty<? super Object, ?> derProperty = creatorParameters.findNotConsumed(n);
                    propertyBuffer = initBuffer(
                            propertyBuffer,
                            derProperty,
                            n,
                            buffer.decoder
                    );
                } else if (readProperties != null && readProperties.isNotConsumed(n)) {
                    final DeserBean.DerProperty<? super Object, ?> derProperty = readProperties.findNotConsumed(n);
                    propertyBuffer = initBuffer(
                            propertyBuffer,
                            derProperty,
                            n,
                            buffer.decoder
                    );
                } else if (anyValues != null) {
                    anyValues.handle(
                            buffer.name,
                            buffer.decoder,
                            decoderContext
                    );
                }
            }
            return propertyBuffer;
        }
        return null;
    }

    private PropertyBuffer initBuffer(PropertyBuffer buffer,
                                      DeserBean.DerProperty<? super Object, ?> rp,
                                      String prop,
                                      Object val) {
        if (buffer == null) {
            buffer = new PropertyBuffer(rp, prop, val, null);
        } else {
            buffer = buffer.next(rp, prop, val);
        }
        return buffer;
    }

    @Override
    public boolean allowNull() {
        return true;
    }

    private PropertyBuffer decodeProperties(
            DeserBean<? super Object> introspection,
            DecoderContext decoderContext,
            Object obj,
            Decoder objectDecoder,
            PropertiesBag.Consumer readProperties,
            DeserBean.DerProperty<? super Object, Object>[] unwrappedProperties,
            PropertyBuffer propertyBuffer,
            @Nullable AnyValues<?> anyValues,
            boolean ignoreUnknown,
            Argument<?> beanType) throws IOException {
        while (true) {
            final String prop = objectDecoder.decodeKey();
            if (prop == null) {
                break;
            }
            @SuppressWarnings("unchecked") final DeserBean.DerProperty<Object, Object> property =
                    (DeserBean.DerProperty<Object, Object>) readProperties.consume(prop);
            if (property != null && (property.beanProperty != null || property.beanMethod != null)) {
                if (property.views != null && !decoderContext.hasView(property.views)) {
                    objectDecoder.skipValue();
                    continue;
                }

                final Argument<Object> propertyType = property.argument;
                boolean isNull = objectDecoder.decodeNull();
                if (isNull) {
                    if (propertyType.isNullable()) {
                        property.set(obj, null);
                    } else {
                        property.setDefault(decoderContext, obj);
                    }
                    continue;
                }
                final Object val = deserializeValue(decoderContext, objectDecoder, property, propertyType, obj);

                if (introspection.introspection == property.instrospection) {
                    property.set(obj, val);
                } else {
                    propertyBuffer = initBuffer(propertyBuffer, property, prop, val);
                }
                if (readProperties.isAllConsumed() && unwrappedProperties == null && introspection.anySetter == null) {
                    break;
                }
            } else {
                skipOrSetAny(
                        decoderContext,
                        objectDecoder,
                        prop,
                        anyValues,
                        ignoreUnknown,
                        beanType
                );
            }
        }
        return propertyBuffer;
    }

    private void skipOrSetAny(DecoderContext decoderContext,
                              Decoder objectDecoder,
                              String property,
                              @Nullable AnyValues<?> anyValues,
                              boolean ignoreUnknown,
                              Argument<?> type) throws IOException {
        if (anyValues != null) {
            anyValues.handle(
                    property,
                    objectDecoder,
                    decoderContext
            );
        } else {
            if (ignoreUnknown) {
                objectDecoder.skipValue();
            } else {
                throw new SerdeException("Unknown property [" + property + "] encountered during deserialization of type: " + type);
            }
        }
    }

    private void applyDefaultValuesOrFail(
            Object obj,
            PropertiesBag<? super Object>.Consumer readProperties,
            @Nullable DeserBean.DerProperty<? super Object, Object>[] unwrappedProperties,
            @Nullable PropertyBuffer buffer,
            DecoderContext decoderContext)
            throws IOException {
        if (ArrayUtils.isNotEmpty(unwrappedProperties)) {
            for (DeserBean.DerProperty<? super Object, Object> dp : unwrappedProperties) {
                if (dp.views != null && !decoderContext.hasView(dp.views)) {
                    continue;
                }
                if (buffer == null) {
                    dp.set(obj, null);
                } else {
                     Object v = materializeFromBuffer(dp, buffer, decoderContext);
                     dp.set(obj, v);
                }
            }
        }
        if (buffer != null && !readProperties.isAllConsumed()) {
            for (PropertyBuffer propertyBuffer : buffer) {
                final DeserBean.DerProperty<? super Object, ?> derProperty = readProperties.consume(propertyBuffer.name);
                if (derProperty != null) {
                    propertyBuffer.set(obj, decoderContext);
                }
            }
        }
        if (!readProperties.isAllConsumed()) {
            for (DeserBean.DerProperty<? super Object, ?> dp : readProperties.getNotConsumed()) {
                if (dp.backRef != null) {
                    final PropertyReference<? super Object, ?> ref = decoderContext.resolveReference(
                            new PropertyReference<>(
                                    dp.backRef,
                                    dp.instrospection,
                                    dp.argument,
                                    null
                            )
                    );
                    if (ref != null) {
                        final Object o = ref.getReference();
                        if (o == null) {
                            dp.setDefault(decoderContext, obj);
                        } else {
                            //noinspection unchecked
                            ((DeserBean.DerProperty) dp).set(obj, o);
                        }
                    }
                } else {
                    dp.setDefault(decoderContext, obj);
                }
            }
        }
    }

    private @Nullable Object materializeFromBuffer(
                                         DeserBean.DerProperty<? super Object, ?> property,
                                         PropertyBuffer buffer,
                                         DecoderContext decoderContext) throws IOException {
        @SuppressWarnings("unchecked")
        final DeserBean<Object> unwrapped = (DeserBean<Object>) property.unwrapped;
        if (unwrapped != null) {
            Object object;
            if (unwrapped.creatorParams != null) {
                final PropertiesBag<Object>.Consumer creatorParams = unwrapped.creatorParams.newConsumer();
                Object[] params = new Object[unwrapped.creatorSize];
                // handle construction
                for (DeserBean.DerProperty<?, ?> der : creatorParams.getNotConsumed()) {
                    boolean satisfied = false;
                    for (PropertyBuffer pb : buffer) {
                        if (pb.property == der) {
                            pb.set(params, decoderContext);
                            satisfied = true;
                            break;
                        }
                    }
                    if (!satisfied) {
                        if (der.defaultValue != null) {
                            params[der.index] = der.defaultValue;
                        } else if (der.mustSetField) {
                            throw new SerdeException(PREFIX_UNABLE_TO_DESERIALIZE_TYPE + unwrapped.introspection.getBeanType() + "]. Required constructor parameter [" + der.argument + "] at index [" + der.index + "] is not present in supplied data");

                        }
                    }
                }
                object = unwrapped.introspection.instantiate(params);
            } else {
                object = unwrapped.introspection.instantiate();
            }

            if (unwrapped.readProperties != null) {
                final PropertiesBag<Object>.Consumer readProperties = unwrapped.readProperties.newConsumer();
                for (DeserBean.DerProperty<Object, Object> der : readProperties.getNotConsumed()) {
                    boolean satisfied = false;
                    for (PropertyBuffer pb : buffer) {
                        if (pb.property == der) {
                            pb.set(object, decoderContext);
                            der.set(object, pb.value);
                            satisfied = true;
                            break;
                        }
                    }
                    if (!satisfied) {
                        der.setDefault(decoderContext, object);
                    }
                }
            }
            return object;
        }
        return null;
    }

    @Override
    public void deserializeInto(Decoder decoder, DecoderContext decoderContext, Argument<? super Object> type, Object value)
            throws IOException {
        deserBean.initialize(decoderContext);
        PropertiesBag.Consumer readProperties =
                deserBean.readProperties != null ? deserBean.readProperties.newConsumer() : null;
        boolean hasProperties = readProperties != null;
        boolean ignoreUnknown = this.ignoreUnknown && deserBean.ignoreUnknown;
        AnyValues<Object> anyValues = deserBean.anySetter != null ? new AnyValues<>(deserBean.anySetter) : null;
        final Decoder objectDecoder = decoder.decodeObject(type);
        if (hasProperties) {
            final PropertyBuffer propertyBuffer = decodeProperties(deserBean,
                                                                   decoderContext,
                                                                   value,
                                                                   objectDecoder,
                                                                   readProperties,
                                                                   deserBean.unwrappedProperties,
                                                                   null,
                                                                   anyValues,
                                                                   ignoreUnknown,
                                                                   type);
            // the property buffer will be non-null if there were any unwrapped
            // properties in which case we need to go through and materialize unwrapped
            // from the buffer
            applyDefaultValuesOrFail(
                    value,
                    readProperties,
                    deserBean.unwrappedProperties,
                    propertyBuffer,
                    decoderContext
            );
        }
        finalizeObjectDecoder(
                decoderContext,
                type,
                ignoreUnknown,
                objectDecoder,
                anyValues,
                value
        );
    }

    private static final class AnyValues<T> {
        Map<String, T> values;
        final DeserBean.AnySetter<T> anySetter;

        private AnyValues(DeserBean.AnySetter<T> anySetter) {
            this.anySetter = anySetter;
        }

        void handle(String property, Decoder objectDecoder, DecoderContext decoderContext) throws IOException {
            if (values == null) {
                 values = new LinkedHashMap<>();
            }
            if (objectDecoder.decodeNull()) {
                values.put(property, null);
            } else {
                if (anySetter.deserializer != null) {
                    values.put(property, anySetter.deserializer.deserialize(
                            objectDecoder,
                            decoderContext,
                            anySetter.valueType
                    ));
                } else {
                    //noinspection unchecked
                    values.put(property, (T) objectDecoder.decodeArbitrary());
                }
            }
        }

        void bind(Object obj) {
            if (values != null) {
                anySetter.bind(values, obj);
            }
        }
    }

    private static final class TokenBuffer implements Iterable<TokenBuffer> {
        final String name;
        final Decoder decoder;
        private final TokenBuffer next;

        private TokenBuffer(@NonNull String name, @NonNull Decoder decoder, @Nullable TokenBuffer next) {
            this.name = name;
            this.decoder = decoder;
            this.next = next;
        }

        TokenBuffer next(@NonNull String name, @NonNull Decoder decoder) {
            return new TokenBuffer(name, decoder, this);
        }

        @Override
        public Iterator<TokenBuffer> iterator() {
            return new Iterator<SpecificObjectDeserializer.TokenBuffer>() {
                SpecificObjectDeserializer.TokenBuffer thisBuffer = null;

                @Override
                public boolean hasNext() {
                    return thisBuffer == null || thisBuffer.next != null;
                }

                @Override
                public SpecificObjectDeserializer.TokenBuffer next() throws NoSuchElementException {
                    if (thisBuffer == null) {
                        thisBuffer = SpecificObjectDeserializer.TokenBuffer.this;
                    } else {
                        thisBuffer = thisBuffer.next;
                    }
                    if (thisBuffer == null) {
                        throw new NoSuchElementException();
                    }
                    return thisBuffer;
                }
            };
        }
    }

    private static final class PropertyBuffer implements Iterable<PropertyBuffer> {

        final DeserBean.DerProperty<Object, Object> property;
        final String name;
        private Object value;
        private final PropertyBuffer next;

        public PropertyBuffer(DeserBean.DerProperty<? super Object, ?> derProperty,
                              String name,
                              Object val,
                              @Nullable PropertyBuffer next) {
            //noinspection unchecked
            this.property = (DeserBean.DerProperty<? super Object, Object>) derProperty;
            this.name = name;
            this.value = val;
            this.next = next;
        }

        PropertyBuffer next(DeserBean.DerProperty<? super Object, ?> rp, String property, Object val) {
            return new PropertyBuffer(rp, property, val, this);
        }

        @Override
        public Iterator<PropertyBuffer> iterator() {
            return new Iterator<SpecificObjectDeserializer.PropertyBuffer>() {
                SpecificObjectDeserializer.PropertyBuffer thisBuffer = null;

                @Override
                public boolean hasNext() {
                    return thisBuffer == null || thisBuffer.next != null;
                }

                @Override
                public SpecificObjectDeserializer.PropertyBuffer next() throws NoSuchElementException {
                    if (thisBuffer == null) {
                        thisBuffer = SpecificObjectDeserializer.PropertyBuffer.this;
                    } else {
                        thisBuffer = thisBuffer.next;
                    }

                    if (thisBuffer == null) {
                        throw new NoSuchElementException();
                    }
                    return thisBuffer;
                }
            };
        }

        public void set(Object obj, DecoderContext decoderContext) throws IOException {
            if (value instanceof Decoder) {
                if (property.managedRef != null) {
                    decoderContext.pushManagedRef(
                            new PropertyReference<>(
                                    property.managedRef,
                                    property.instrospection,
                                    property.argument,
                                    obj
                            )
                    );
                }
                try {
                    value = property.deserializer.deserialize(
                            (Decoder) value,
                            decoderContext,
                            property.argument
                    );
                } catch (InvalidFormatException e) {
                    throw new InvalidPropertyFormatException(
                            e,
                            property.argument
                    );
                } finally {
                    decoderContext.popManagedRef();
                }
            }
            property.set(obj, value);
        }

        public void set(Object[] params, DecoderContext decoderContext) throws IOException {
            if (value instanceof Decoder) {
                try {
                    value = property.deserializer.deserialize(
                            (Decoder) value,
                            decoderContext,
                            property.argument
                    );
                } catch (InvalidFormatException e) {
                    throw new InvalidPropertyFormatException(
                            e,
                            property.argument
                    );
                }

            }
            params[property.index] = value;
        }
    }

}<|MERGE_RESOLUTION|>--- conflicted
+++ resolved
@@ -81,13 +81,8 @@
             AnyValues<Object> anyValues = db.anySetter != null ? new AnyValues<>(db.anySetter) : null;
             Object obj;
 
-<<<<<<< HEAD
-            if (db instanceof SubtypedDeserBean) {
-=======
             if (db instanceof SubtypedDeserBean subtypedDeserBean) {
->>>>>>> 5b3f3f63
                 // subtyped binding required
-                SubtypedDeserBean parent = subtypedDeserBean;
                 final String defaultImpl = subtypedDeserBean.defaultImpl;
                 final String discriminatorName = subtypedDeserBean.discriminatorName;
                 final Map<String, DeserBean<?>> subtypes = subtypedDeserBean.subtypes;
