--- conflicted
+++ resolved
@@ -77,19 +77,14 @@
         final Collection<BeanIntrospection<? extends T>> subtypeIntrospections =
             decoderContext.getDeserializableSubtypes(superType);
         this.subtypes = new HashMap<>(subtypeIntrospections.size());
-<<<<<<< HEAD
         Class<?> defaultType = annotationMetadata.classValue(DefaultImplementation.class).orElse(null);
         String defaultDiscriminator = null;
-=======
-
->>>>>>> d6649225
         for (BeanIntrospection<? extends T> subtypeIntrospection : subtypeIntrospections) {
             Class<? extends T> subBeanType = subtypeIntrospection.getBeanType();
             final DeserBean<? extends T> deserBean = deserBeanRegistry.getDeserializableBean(
                     Argument.of(subBeanType),
                     decoderContext
             );
-<<<<<<< HEAD
             final String discriminatorName;
             if (discriminatorValue == SerdeConfig.SerSubtyped.DiscriminatorValueKind.CLASS_NAME) {
                 discriminatorName = subBeanType.getName();
@@ -105,12 +100,11 @@
             );
             if (defaultType != null && defaultType.equals(subBeanType)) {
                 defaultDiscriminator = discriminatorName;
-=======
+            }
 
             String[] names = subtypeIntrospection.stringValues(SerdeConfig.class, SerdeConfig.TYPE_NAMES);
             for (String name: names) {
                 this.subtypes.put(name, deserBean);
->>>>>>> d6649225
             }
         }
         this.defaultImpl = defaultDiscriminator;
