package io.micronaut.serde.jackson.annotation

import io.micronaut.serde.exceptions.SerdeException
import io.micronaut.serde.jackson.JsonCompileSpec
import spock.lang.Requires
import spock.lang.Unroll

class JsonPropertySpec extends JsonCompileSpec {
<<<<<<< HEAD
    void "test JsonProperty on package private methods"() {
=======

    void "test JsonProperty on private methods"() {
        when:
        buildContext('test.Test', """
package test;

import com.fasterxml.jackson.annotation.JsonIgnore;
import com.fasterxml.jackson.annotation.JsonProperty;
import io.micronaut.serde.annotation.Serdeable;

@Serdeable
class Test {
    @JsonIgnore
    private String value;
    
    public void setValue(String value) {
        this.value = value;
    } 
    public String getValue() {
        return value;
    }
    
    @JsonProperty("value")
    private void setValueInternal(String value) {
        this.value = value.toLowerCase();
    } 
    
    @JsonProperty("value")
    private String getValueInternal() {
        return value.toUpperCase();
    }
}
""", [value: 'test'])
        then:
        def e = thrown(RuntimeException)
        e.message.contains("JSON annotations cannot be used on private methods")
    }

    void "test JsonProperty on protected methods"() {
>>>>>>> 8dabead8
        given:
        def context = buildContext('test.Test', """
package test;

import com.fasterxml.jackson.annotation.JsonIgnore;
import com.fasterxml.jackson.annotation.JsonProperty;
import io.micronaut.serde.annotation.Serdeable;

@Serdeable
class Test {
    @JsonIgnore
    private String value;
    
    public void setValue(String value) {
        this.value = value;
    } 
    public String getValue() {
        return value;
    }
    
    @JsonProperty("value")
    protected void setValueInternal(String value) {
        this.value = value.toLowerCase();
    } 
    
    @JsonProperty("value")
    protected String getValueInternal() {
        return value.toUpperCase();
    }
}
""", [value: 'test'])
        when:
        def result = writeJson(jsonMapper, beanUnderTest)

        then:
        result == '{"value":"TEST"}'

        when:
        def bean =
                jsonMapper.readValue(result, argumentOf(context, 'test.Test'))
        then:
        bean.value == 'test'

        cleanup:
        context.close()
    }

    @Unroll
    void "test invalid defaultValue for #type and value #value"() {

        when:
        buildContext('test.Test', """
package test;

import com.fasterxml.jackson.annotation.JsonIgnore;
import com.fasterxml.jackson.annotation.JsonProperty;
import io.micronaut.serde.annotation.Serdeable;

@Serdeable
class Test {
    @JsonProperty(defaultValue = "$value")
    private $type.name value;
    public void setValue($type.name value) {
        this.value = value;
    } 
    public $type.name getValue() {
        return value;
    }
}
""", [:])

        then:
        def e = thrown(RuntimeException)
        e.message.contains("Invalid defaultValue [$value] specified")

        where:
        type    | value
        Integer | 'junk'
        URL     | 'ws://junk'
    }

    @Unroll
    @Requires({ jvm.isJava17Compatible() })
    void "test invalid defaultValue for #type and value #value for records"() {

        when:
        buildContext('test.Test', """
package test;

import com.fasterxml.jackson.annotation.JsonIgnore;
import com.fasterxml.jackson.annotation.JsonProperty;
import io.micronaut.serde.annotation.Serdeable;

@Serdeable
record Test(
    @JsonProperty(defaultValue = "$value")
    $type.name value
) {}
""")

        then:
        def e = thrown(RuntimeException)
        e.message.contains("Invalid defaultValue [$value] specified")

        where:
        type      | value
        Integer   | 'junk'
        int.class | 'junk'
        URL       | 'ws://junk'
    }

    void "test @JsonProperty on field"() {
        given:
        def context = buildContext('test.Test', """
package test;

import com.fasterxml.jackson.annotation.JsonIgnore;
import com.fasterxml.jackson.annotation.JsonProperty;
import io.micronaut.serde.annotation.Serdeable;

@Serdeable
class Test {
    @JsonProperty(value = "other", defaultValue = "default")
    private String value;
    @JsonProperty(access = JsonProperty.Access.READ_ONLY)
    private boolean ignored;
    public void setValue(String value) {
        this.value = value;
    } 
    public String getValue() {
        return value;
    }
    
    public void setIgnored(boolean b) {
        this.ignored = b;
    }
    
    public boolean isIgnored() {
        return ignored;
    }
}
""", [value: 'test'])
        when:
        def result = writeJson(jsonMapper, beanUnderTest)

        then:
        result == '{"other":"test"}'

        when:
        def bean =
                jsonMapper.readValue('{"ignored":true}', argumentOf(context, 'test.Test'))
        then:
        bean.ignored == true
        bean.value == 'default'

        cleanup:
        context.close()

    }

    @Requires({ jvm.isJava17Compatible() })
    void "test @JsonProperty records"() {
        given:
        def context = buildContext("""
package test;

import com.fasterxml.jackson.annotation.JsonIgnore;
import com.fasterxml.jackson.annotation.JsonProperty;
import io.micronaut.serde.annotation.Serdeable;

@Serdeable
record Test(
    @JsonProperty(value = "other", defaultValue = "default")
    String value,
    @JsonProperty(access = JsonProperty.Access.READ_ONLY, defaultValue = "false")
    boolean ignored
) {}
""")
        when:
        def bean = newInstance(context, 'test.Test', "test", false)
        def result = writeJson(jsonMapper, bean)

        then:
        result == '{"other":"test"}'

        when:
        bean = jsonMapper.readValue('{"ignored":true}', argumentOf(context, 'test.Test'))

        then:
        bean.ignored == true
        bean.value == 'default'

        when:
        bean = jsonMapper.readValue('{}', argumentOf(context, 'test.Test'))

        then:
        bean.ignored == false
        bean.value == 'default'

        cleanup:
        context.close()

    }

    @Requires({ jvm.isJava17Compatible() })
    void "test @JsonProperty records - invalid default value"() {
        given:
        def context = buildContext("""
package test;

import com.fasterxml.jackson.annotation.JsonIgnore;
import com.fasterxml.jackson.annotation.JsonProperty;
import io.micronaut.serde.annotation.Serdeable;

@Serdeable(validate = false)
record Test(
    @JsonProperty(value = "other", defaultValue = "default")
    String value,
    @JsonProperty(access = JsonProperty.Access.READ_ONLY, defaultValue = "junk")
    int number
) {}
""")
        when:
        def bean = newInstance(context, 'test.Test', "test", 10)
        def result = writeJson(jsonMapper, bean)

        then:
        result == '{"other":"test"}'

        when:
        bean = jsonMapper.readValue('{"ignored":true}', argumentOf(context, 'test.Test'))

        then:
        def e = thrown(SerdeException)
        e.cause.cause.message.contains("Constructor Argument [int number] of type [test.Test] defines an invalid default value")

        cleanup:
        context.close()

    }


}<|MERGE_RESOLUTION|>--- conflicted
+++ resolved
@@ -6,10 +6,6 @@
 import spock.lang.Unroll
 
 class JsonPropertySpec extends JsonCompileSpec {
-<<<<<<< HEAD
-    void "test JsonProperty on package private methods"() {
-=======
-
     void "test JsonProperty on private methods"() {
         when:
         buildContext('test.Test', """
@@ -48,7 +44,6 @@
     }
 
     void "test JsonProperty on protected methods"() {
->>>>>>> 8dabead8
         given:
         def context = buildContext('test.Test', """
 package test;
