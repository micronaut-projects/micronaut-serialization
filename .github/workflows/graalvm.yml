# WARNING: Do not edit this file directly. Instead, go to:
#
# https://github.com/micronaut-projects/micronaut-project-template/tree/master/.github/workflows
#
# and edit them there. Note that it will be sync'ed to all the Micronaut repos
name: GraalVM CE CI
on:
  push:
    branches:
      - master
      - '[1-9]+.[0-9]+.x'
  pull_request:
    branches:
      - master
      - '[1-9]+.[0-9]+.x'
jobs:
  build:
    if: github.repository != 'micronaut-projects/micronaut-project-template'
    runs-on: ubuntu-latest
    strategy:
      matrix:
        java: ['17']
        graalvm: ['latest', 'dev']
    steps:
       # https://github.com/actions/virtual-environments/issues/709
      - name: Free disk space
        run: |
         sudo rm -rf "/usr/local/share/boost"
         sudo rm -rf "$AGENT_TOOLSDIRECTORY"
         sudo apt-get clean
         df -h
      - uses: actions/checkout@v3
      - uses: actions/cache@v3
        with:
          path: ~/.gradle/caches
          key: ${{ runner.os }}-gradle-${{ hashFiles('**/*.gradle') }}
          restore-keys: |
            ${{ runner.os }}-gradle-
      - name: Setup GraalVM CE
        uses: graalvm/setup-graalvm@v1
        with:
          version: ${{ matrix.graalvm }}
          java-version: ${{ matrix.java }}
          components: 'native-image'
          github-token: ${{ secrets.GITHUB_TOKEN }}
      - name: Setup Gradle
        uses: gradle/gradle-build-action@v2.3.3
      - name: Build with Gradle
        id: gradle
        run: |
          if ./gradlew tasks --no-daemon --all | grep -w "testNativeImage"
          then
            ./gradlew check testNativeImage --continue --no-daemon
          else
            ./gradlew check --continue --no-daemon
          fi
        env:
           TESTCONTAINERS_RYUK_DISABLED: true
           GRADLE_ENTERPRISE_ACCESS_KEY: ${{ secrets.GRADLE_ENTERPRISE_ACCESS_KEY }}
           GRADLE_ENTERPRISE_CACHE_USERNAME: ${{ secrets.GRADLE_ENTERPRISE_CACHE_USERNAME }}
           GRADLE_ENTERPRISE_CACHE_PASSWORD: ${{ secrets.GRADLE_ENTERPRISE_CACHE_PASSWORD }}
           PREDICTIVE_TEST_SELECTION: "${{ github.event_name == 'pull_request' && 'true' || 'false' }}"
      - name: Add build scan URL as PR comment
        uses: actions/github-script@v5
        if: github.event_name == 'pull_request' && failure()
        with:
          github-token: ${{secrets.GITHUB_TOKEN}}
          script: |
            github.rest.issues.createComment({
              issue_number: context.issue.number,
              owner: context.repo.owner,
              repo: context.repo.repo,
              body: '❌ ${{ github.workflow }} ${{ matrix.java }} ${{ matrix.graalvm }} failed: ${{ steps.gradle.outputs.build-scan-url }}'
            })
      - name: Publish Test Report
        if: always()
<<<<<<< HEAD
        uses: mikepenz/action-junit-report@v3.6.1
=======
        uses: mikepenz/action-junit-report@v3.7.0
>>>>>>> 38757448
        with:
          check_name: GraalVM CE CI / Test Report (Java ${{ matrix.java }})
          report_paths: '**/build/test-results/test/TEST-*.xml'
          check_retries: 'true'<|MERGE_RESOLUTION|>--- conflicted
+++ resolved
@@ -74,11 +74,7 @@
             })
       - name: Publish Test Report
         if: always()
-<<<<<<< HEAD
-        uses: mikepenz/action-junit-report@v3.6.1
-=======
         uses: mikepenz/action-junit-report@v3.7.0
->>>>>>> 38757448
         with:
           check_name: GraalVM CE CI / Test Report (Java ${{ matrix.java }})
           report_paths: '**/build/test-results/test/TEST-*.xml'
