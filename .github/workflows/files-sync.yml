name: Files sync
on:
  push:
    branches:
      - master
jobs:
  sync-files:
    if: github.repository == 'micronaut-projects/micronaut-project-template'
    runs-on: ubuntu-latest
    strategy:
      max-parallel: 3
      matrix:
        repo:
          - acme
          - aws
          - azure
          - cache
          - cassandra
          - coherence
          - core
          - couchbase
          - data
          - discovery-client
          - elasticsearch
          - flyway
          - gcp
          - gradle-plugin
          - graphql
          - groovy
          - grpc
          - hibernate-validator
          - ignite
          - jackson-xml
          - jaxrs
          - jms
          - jmx
          - kafka
          - kotlin
          - kubernetes
          - liquibase
          - micrometer
          - mongodb
          - mqtt
          - multitenancy
          - nats
          - neo4j
          - openapi
          - oracle-cloud
          - picocli
          - problem-json
          - pulsar
          - r2dbc
          - rabbitmq
          - reactor
          - redis
          - rss
          - rxjava3
          - security
          - servlet
          - spring
          - sql
          - test
          - views
    steps:
      - name: Checkout source
        uses: actions/checkout@v2
        with:
          path: source
      - name: Checkout target - default branch
        uses: actions/checkout@v2
        with:
          repository: micronaut-projects/micronaut-${{ matrix.repo }}
          path: target
          fetch-depth: 0
          token: ${{ secrets.GH_TOKEN }}
      - name: Determine current branch
        id: branch
        working-directory: target
        run: |
          branch=$(git rev-parse --abbrev-ref HEAD)
          echo "Current branch: ${branch}"
          echo ::set-output name=branch::${branch}
      - name: Sync workflows
        run: |
          mkdir -p target/.github/workflows/
          rsync --verbose --verbose  --delete --archive -F "source/.github/workflows/" "target/.github/workflows/"
      - name: Copy files from source to target branches
        run: |
          while IFS= read -r file; do
              dest="$(dirname $file)"
              mkdir -p target/$dest
              cp -r source/$file target/$dest
          done <<< "$FILES"
        env:
          FILES: |-
            .github/dependabot.yml
            gradle/*
            gradlew*
            .gitignore
            MAINTAINING.md
            LICENSE
            config/HEADER
            config/spotless.license.java
            config/checkstyle/checkstyle.xml
            config/checkstyle/suppressions.xml
            .github/ISSUE_TEMPLATE/bug_report.yaml
            .github/ISSUE_TEMPLATE/config.yml
            .github/ISSUE_TEMPLATE/new_feature.yaml
            .github/ISSUE_TEMPLATE/other.yaml
      - name: Create Pull Request - ${{ steps.branch.outputs.branch }}
<<<<<<< HEAD
        uses: peter-evans/create-pull-request@v4.2.2
=======
        uses: peter-evans/create-pull-request@v4.2.3
>>>>>>> 38757448
        with:
          path: target
          token: ${{ secrets.GH_TOKEN }}
          committer: micronaut-build <${{ secrets.MICRONAUT_BUILD_EMAIL }}>
          author: micronaut-build <${{ secrets.MICRONAUT_BUILD_EMAIL }}>
          commit-message: Update common files
          title: "[${{ matrix.repo }}] Update common files for branch ${{ steps.branch.outputs.branch }}"
          body: Update common files
          labels: "relates-to: build"
          branch: sync-files-${{ steps.branch.outputs.branch }}
          base: ${{ steps.branch.outputs.branch }}


<|MERGE_RESOLUTION|>--- conflicted
+++ resolved
@@ -108,11 +108,7 @@
             .github/ISSUE_TEMPLATE/new_feature.yaml
             .github/ISSUE_TEMPLATE/other.yaml
       - name: Create Pull Request - ${{ steps.branch.outputs.branch }}
-<<<<<<< HEAD
-        uses: peter-evans/create-pull-request@v4.2.2
-=======
         uses: peter-evans/create-pull-request@v4.2.3
->>>>>>> 38757448
         with:
           path: target
           token: ${{ secrets.GH_TOKEN }}
