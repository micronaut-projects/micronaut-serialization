[versions]
<<<<<<< HEAD
dummy = "1.0"
managed-bson = "4.6.1"
=======
managed-bson = "4.7.1"
>>>>>>> f0d8a878
managed-jakarta-json-api = "2.0.1"
managed-jakarta-json-bindApi = "2.0.0"
managed-glassfish-jakarta-json = "2.0.1"

oracle-jdbc-driver = "21.6.0.0.1"
jetbrains-annotations = "23.0.0"

[libraries]
managed-bson = { module = "org.mongodb:bson", version.ref = "managed-bson" }
managed-glassfish-jakarta-json = { module = "org.glassfish:jakarta.json", version.ref = "managed-glassfish-jakarta-json" }

managed-jakarta-json-api = { module = "jakarta.json:jakarta.json-api", version.ref = "managed-jakarta-json-api" }
managed-jakarta-json-bindApi = { module = "jakarta.json.bind:jakarta.json.bind-api", version.ref = "managed-jakarta-json-bindApi" }

oracle-jdbc-driver = { module = "com.oracle.database.jdbc:ojdbc8", version.ref = "oracle-jdbc-driver" }
jetbrains-annotations = { module = "org.jetbrains:annotations", version.ref = "jetbrains-annotations" }<|MERGE_RESOLUTION|>--- conflicted
+++ resolved
@@ -1,10 +1,5 @@
 [versions]
-<<<<<<< HEAD
-dummy = "1.0"
-managed-bson = "4.6.1"
-=======
 managed-bson = "4.7.1"
->>>>>>> f0d8a878
 managed-jakarta-json-api = "2.0.1"
 managed-jakarta-json-bindApi = "2.0.0"
 managed-glassfish-jakarta-json = "2.0.1"
