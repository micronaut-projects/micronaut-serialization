[versions]
managed-bson = "4.11.1"
managed-jakarta-json-api = "2.1.3"
managed-jakarta-json-bindApi = "3.0.0"
managed-eclipse-parsson = "1.1.5"

kotlin = "1.9.23"
ksp = "1.9.23-1.0.19"
graal-svm = "23.1.2"
aws-lambda-events = "3.11.4"
aws-lambda-serialization = "1.1.5"
microstream-storage-restclient = "08.01.02-MS-GA"
oracle-jdbc-driver = "23.3.0.23.09"
jetbrains-annotations = "24.1.0"
jmh = "1.37"
groovy = "4.0.18"

<<<<<<< HEAD
micronaut = "4.4.0"
=======
micronaut = "4.3.11"
>>>>>>> e11fac91
micronaut-platform = "4.3.7"
micronaut-docs = "2.0.0"
micronaut-test = "4.2.1"
micronaut-discovery = "4.2.0"
micronaut-logging = "1.2.3"
micronaut-oracle-cloud = "3.7.2"
micronaut-reactor = "3.2.1"
micronaut-validation = "4.4.4"
micronaut-gradle-plugin = "4.3.5"

[libraries]
# Micronaut
micronaut-core = { module = "io.micronaut:micronaut-core-bom", version.ref = "micronaut" }
micronaut-platform = { module = "io.micronaut.platform:micronaut-platform", version.ref = "micronaut-platform"}
micronaut-test = { module = "io.micronaut.test:micronaut-test-bom", version.ref = "micronaut-test" }
micronaut-logging = { module = "io.micronaut.logging:micronaut-logging-bom", version.ref = "micronaut-logging" }
micronaut-oracle-cloud = { module = 'io.micronaut.oraclecloud:micronaut-oraclecloud-bom', version.ref = 'micronaut-oracle-cloud' }
micronaut-reactor = { module = "io.micronaut.reactor:micronaut-reactor-bom", version.ref = "micronaut-reactor" }
micronaut-validation = { module = "io.micronaut.validation:micronaut-validation-bom", version.ref = "micronaut-validation" }
micronaut-discovery = { module = "io.micronaut.discovery:micronaut-discovery-client", version.ref = "micronaut-discovery" }

managed-bson = { module = "org.mongodb:bson", version.ref = "managed-bson" }
managed-eclipse-parsson = { module = "org.eclipse.parsson:parsson", version.ref = "managed-eclipse-parsson" }
managed-jakarta-json-api = { module = "jakarta.json:jakarta.json-api", version.ref = "managed-jakarta-json-api" }
managed-jakarta-json-bindApi = { module = "jakarta.json.bind:jakarta.json.bind-api", version.ref = "managed-jakarta-json-bindApi" }

oracle-jdbc-driver = { module = "com.oracle.database.jdbc:ojdbc8", version.ref = "oracle-jdbc-driver" }
jetbrains-annotations = { module = "org.jetbrains:annotations", version.ref = "jetbrains-annotations" }
aws-lambda-events = { module = "com.amazonaws:aws-lambda-java-events", version.ref = "aws-lambda-events" }
aws-lambda-serialization = { module = "com.amazonaws:aws-lambda-java-serialization", version.ref = "aws-lambda-serialization" }
graal-svm = { module = "org.graalvm.nativeimage:svm", version.ref = "graal-svm" }
microstream-storage-restclient = { module = "one.microstream:microstream-storage-restclient", version.ref = "microstream-storage-restclient" }
junit-jupiter-engine = { module = "org.junit.jupiter:junit-jupiter-engine" }
junit-jupiter-api = { module = "org.junit.jupiter:junit-jupiter-api" }
junit-platform-engine = { module = "org.junit.platform:junit-platform-suite-engine" }

jmh-core = { module = "org.openjdk.jmh:jmh-core", version.ref = "jmh" }
jmh-generator-annprocess = { module = "org.openjdk.jmh:jmh-generator-annprocess", version.ref = "jmh" }

oci-aidocument = { module = "com.oracle.oci.sdk:oci-java-sdk-aidocument" }

#PLUGINS

gradle-micronaut = { module = "io.micronaut.gradle:micronaut-gradle-plugin", version.ref = "micronaut-gradle-plugin" }
kotlin-gradle-plugin = { module = "org.jetbrains.kotlin:kotlin-gradle-plugin", version.ref = "kotlin" }
kotlin-gradle-allopen = { module = "org.jetbrains.kotlin:kotlin-allopen", version.ref = "kotlin" }
kotlin-gradle-ksp = { module = "com.google.devtools.ksp:com.google.devtools.ksp.gradle.plugin", version.ref = "ksp" }<|MERGE_RESOLUTION|>--- conflicted
+++ resolved
@@ -15,11 +15,7 @@
 jmh = "1.37"
 groovy = "4.0.18"
 
-<<<<<<< HEAD
 micronaut = "4.4.0"
-=======
-micronaut = "4.3.11"
->>>>>>> e11fac91
 micronaut-platform = "4.3.7"
 micronaut-docs = "2.0.0"
 micronaut-test = "4.2.1"
