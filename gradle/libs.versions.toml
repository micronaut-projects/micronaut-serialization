--- conflicted
+++ resolved
@@ -5,13 +5,8 @@
 managed-eclipse-parsson = "1.1.5"
 
 kotlin = "1.9.23"
-<<<<<<< HEAD
-ksp = "1.9.23-1.0.19"
+ksp = "1.9.23-1.0.20"
 graal-svm = "24.0.0"
-=======
-ksp = "1.9.23-1.0.20"
-graal-svm = "23.1.2"
->>>>>>> c0844455
 aws-lambda-events = "3.11.4"
 aws-lambda-serialization = "1.1.5"
 microstream-storage-restclient = "08.01.02-MS-GA"
