plugins {
<<<<<<< HEAD
    id("org.jetbrains.kotlin.jvm") version "1.6.0"
    id("org.jetbrains.kotlin.kapt") version "1.6.10"
=======
    id("org.jetbrains.kotlin.jvm") version "1.6.10"
    id("org.jetbrains.kotlin.kapt") version "1.6.0"
>>>>>>> 82961170
    id("org.jetbrains.kotlin.plugin.allopen") version "1.6.0"
    id("io.micronaut.application") version "3.1.1"
}

micronaut {
    runtime("netty")
    testRuntime("junit5")
}
configurations.all {
    resolutionStrategy.dependencySubstitution {
        substitute(module("io.micronaut:micronaut-jackson-databind"))
            .using(project(":serde-jackson"))
    }
}
dependencies {
    annotationProcessor(projects.serdeProcessor)
    implementation("io.micronaut:micronaut-http-client")
    runtimeOnly("ch.qos.logback:logback-classic")
    testImplementation("io.micronaut.test:micronaut-test-junit5:3.0.5")
}
application {
    mainClass.set("example.ApplicationKt")
}<|MERGE_RESOLUTION|>--- conflicted
+++ resolved
@@ -1,12 +1,7 @@
 plugins {
-<<<<<<< HEAD
-    id("org.jetbrains.kotlin.jvm") version "1.6.0"
     id("org.jetbrains.kotlin.kapt") version "1.6.10"
-=======
     id("org.jetbrains.kotlin.jvm") version "1.6.10"
-    id("org.jetbrains.kotlin.kapt") version "1.6.0"
->>>>>>> 82961170
-    id("org.jetbrains.kotlin.plugin.allopen") version "1.6.0"
+    id("org.jetbrains.kotlin.plugin.allopen") version "1.6.10"
     id("io.micronaut.application") version "3.1.1"
 }
 
