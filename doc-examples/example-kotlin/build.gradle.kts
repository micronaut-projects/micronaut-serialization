plugins {
<<<<<<< HEAD
    id("org.jetbrains.kotlin.jvm") version "1.7.10"
    id("org.jetbrains.kotlin.kapt") version "1.6.10"
=======
    id("org.jetbrains.kotlin.jvm") version "1.6.10"
    id("org.jetbrains.kotlin.kapt") version "1.7.10"
>>>>>>> 928ea362
    id("org.jetbrains.kotlin.plugin.allopen") version "1.6.10"
    id("io.micronaut.application") version "3.5.1"
}

micronaut {
    runtime("netty")
    testRuntime("junit5")
}
configurations.all {
    resolutionStrategy.dependencySubstitution {
        substitute(module("io.micronaut:micronaut-jackson-databind"))
            .using(project(":serde-jackson"))
    }
}
dependencies {
    annotationProcessor(projects.serdeProcessor)
    implementation("io.micronaut:micronaut-http-client")
    runtimeOnly("ch.qos.logback:logback-classic")
    testImplementation("io.micronaut.test:micronaut-test-junit5:3.4.0")
}
application {
    mainClass.set("example.ApplicationKt")
}<|MERGE_RESOLUTION|>--- conflicted
+++ resolved
@@ -1,11 +1,6 @@
 plugins {
-<<<<<<< HEAD
     id("org.jetbrains.kotlin.jvm") version "1.7.10"
-    id("org.jetbrains.kotlin.kapt") version "1.6.10"
-=======
-    id("org.jetbrains.kotlin.jvm") version "1.6.10"
     id("org.jetbrains.kotlin.kapt") version "1.7.10"
->>>>>>> 928ea362
     id("org.jetbrains.kotlin.plugin.allopen") version "1.6.10"
     id("io.micronaut.application") version "3.5.1"
 }
